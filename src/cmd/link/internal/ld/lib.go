--- conflicted
+++ resolved
@@ -406,22 +406,12 @@
 		}
 	}
 
-<<<<<<< HEAD
 	if *flagNewobj {
 		iscgo = ctxt.loader.Lookup("x_cgo_init", 0) != 0
 		ctxt.canUsePlugins = ctxt.loader.Lookup("plugin.Open", sym.SymVerABIInternal) != 0
 	} else {
 		iscgo = ctxt.Syms.ROLookup("x_cgo_init", 0) != nil
 		ctxt.canUsePlugins = ctxt.Syms.ROLookup("plugin.Open", sym.SymVerABIInternal) != nil
-=======
-	for _, lib := range ctxt.Library {
-		if lib.Shlib != "" {
-			if ctxt.Debugvlog > 1 {
-				ctxt.Logf("autolib: %s (from %s)\n", lib.Shlib, lib.Objref)
-			}
-			ldshlibsyms(ctxt, lib.Shlib)
-		}
->>>>>>> 8405cd30
 	}
 
 	// We now have enough information to determine the link mode.
@@ -447,7 +437,7 @@
 	for _, lib := range ctxt.Library {
 		if lib.Shlib != "" {
 			if ctxt.Debugvlog > 1 {
-				ctxt.Logf("%5.2f autolib: %s (from %s)\n", Cputime(), lib.Shlib, lib.Objref)
+				ctxt.Logf("autolib: %s (from %s)\n", lib.Shlib, lib.Objref)
 			}
 			ldshlibsyms(ctxt, lib.Shlib)
 		}
